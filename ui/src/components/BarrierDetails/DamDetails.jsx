import React from 'react'
import PropTypes from 'prop-types'
import { Box, Flex, Text } from 'theme-ui'
import { ExclamationTriangle } from '@emotion-icons/fa-solid'

import { Entry, Field, Section } from 'components/Sidebar'

import {
  siteMetadata,
  CONDITION,
  CONSTRUCTION,
  PASSAGEFACILITY,
  PURPOSE,
  RECON,
} from 'config'

import DiadromousInfo from './DiadromousInfo'
import IDInfo from './IDInfo'
import LocationInfo from './LocationInfo'
import NetworkInfo from './NetworkInfo'
import NoNetworkInfo from './NoNetworkInfo'
import SpeciesInfo from './SpeciesInfo'

const { version: dataVersion } = siteMetadata

const DamDetails = ({
  barrierType,
  sarpid,
  hasnetwork,
  excluded,
  onloop,
  unsnapped,
  height,
  nidid,
  source,
  link,
  estimated,
  yearcompleted,
  construction,
  diversion,
  nostructure,
  purpose,
  condition,
  lowheaddam,
  passagefacility,
  river,
  streamorder,
  streamsizeclass,
  waterbodykm2,
  waterbodysizeclass,
  intermittent,
  HUC12,
  HUC8Name,
  HUC12Name,
  tespp,
  statesgcnspp,
  regionalsgcnspp,
  trout,
  salmonidesu,
  recon,
  ownertype,
  barrierownertype,
  // metrics
  totalupstreammiles,
  perennialupstreammiles,
  alteredupstreammiles,
  unalteredupstreammiles,
  freedownstreammiles,
  freeperennialdownstreammiles,
  freealtereddownstreammiles,
  freeunaltereddownstreammiles,
  landcover,
  sizeclasses,
<<<<<<< HEAD
}) => (
  <Box
    sx={{
      mt: '-1rem',
      mx: '-1rem',
      fontSize: 1,
    }}
  >
    <Section title="Location">
      <Entry>
        {estimated === 1 ? 'Estimated dam' : 'Dam'} at {formatNumber(lat, 5)},{' '}
        {formatNumber(lon, 5)} (&deg;N, &deg;E)
=======
  invasive,
  unranked,
  flowstoocean,
  milestooutlet,
  totaldownstreamdams,
  totaldownstreamsmallbarriers,
  totaldownstreamwaterfalls,
}) => {
  const isLowheadDam = lowheaddam !== null && lowheaddam >= 1
  const isDiversion = diversion !== null && diversion >= 1
  const isUnspecifiedType = !(isLowheadDam || isDiversion || invasive)

  return (
    <Box
      sx={{
        mt: '-1rem',
        mx: '-0.5rem',
        fontSize: 1,
      }}
    >
      <Section title="Location">
>>>>>>> 94fc83e0
        {estimated === 1 ? (
          <Entry>
            <Flex sx={{ alignItems: 'flex-start' }}>
              <Box sx={{ color: 'grey.4', flex: '0 0 auto', mr: '0.5em' }}>
                <ExclamationTriangle size="2.5em" />
              </Box>
              <Text sx={{ flex: '1 1 auto' }}>
                Dam is estimated from other data sources and may be incorrect;
                please{' '}
                <a
                  href={`mailto:Kat@southeastaquatics.net?subject=Problem with Estimated Dam ${sarpid} (data version: ${dataVersion})`}
                >
                  let us know
                </a>
              </Text>
            </Flex>
          </Entry>
        ) : null}

        <LocationInfo
          barrierType={barrierType}
          reachName={river}
          HUC8Name={HUC8Name}
          HUC12Name={HUC12Name}
          HUC12={HUC12}
          ownertype={ownertype}
          barrierownertype={barrierownertype}
          intermittent={intermittent}
          streamorder={streamorder}
          streamsizeclass={streamsizeclass}
          waterbodysizeclass={waterbodysizeclass}
          waterbodykm2={waterbodykm2}
        />
      </Section>

      <Section title="Construction information">
        <Entry>
          <Field label="Barrier type">
            {isLowheadDam ? (
              <>
                {lowheaddam === 2 ? 'likely ' : null}
                lowhead dam{' '}
              </>
            ) : null}
            {isDiversion ? (
              <>
                {isLowheadDam ? <br /> : null}
                {diversion === 2 ? 'likely ' : null} water diversion
                {nostructure === 1 ? (
                  <Text sx={{ fontSize: 0, color: 'grey.8' }}>
                    (no associated barrier structure)
                  </Text>
                ) : null}
              </>
            ) : null}

            {isUnspecifiedType ? 'dam' : null}
            {invasive ? (
              <>
                <br />
                invasive species barrier
              </>
            ) : null}
          </Field>
        </Entry>

        {purpose !== null && purpose >= 0 && PURPOSE[purpose] ? (
          <Entry>
            <Field label="Purpose" isUnknown={purpose === 0}>
              {PURPOSE[purpose].toLowerCase()}
            </Field>
          </Entry>
        ) : null}

        {yearcompleted > 0 ? (
          <Entry>
            <Field label="Constructed completed">{yearcompleted}</Field>
          </Entry>
        ) : null}
        {height > 0 ? (
          <Entry>
            <Field label="Height">{height} feet</Field>
          </Entry>
        ) : null}
        {construction !== null &&
        construction >= 0 &&
        CONSTRUCTION[construction] ? (
          <Entry>
            <Field label="Construction material" isUnknown={construction === 0}>
              {CONSTRUCTION[construction].toLowerCase()}
            </Field>
          </Entry>
        ) : null}

        {condition !== null && condition >= 0 && CONDITION[condition] ? (
          <Entry>
            <Field label="Structural condition" isUnknown={condition === 0}>
              {CONDITION[condition].toLowerCase()}
            </Field>
          </Entry>
        ) : null}

        {passagefacility !== null &&
        passagefacility >= 0 &&
        PASSAGEFACILITY[passagefacility] ? (
          <Entry>
            <Field
              label="Passage facility type"
              isUnknown={passagefacility === 0}
            >
              {PASSAGEFACILITY[passagefacility].toLowerCase()}
            </Field>
          </Entry>
        ) : null}
      </Section>

      <Section title="Functional network information">
        {hasnetwork ? (
          <NetworkInfo
            barrierType={barrierType}
            totalupstreammiles={totalupstreammiles}
            perennialupstreammiles={perennialupstreammiles}
            alteredupstreammiles={alteredupstreammiles}
            unalteredupstreammiles={unalteredupstreammiles}
            freedownstreammiles={freedownstreammiles}
            freeperennialdownstreammiles={freeperennialdownstreammiles}
            freealtereddownstreammiles={freealtereddownstreammiles}
            freeunaltereddownstreammiles={freeunaltereddownstreammiles}
            sizeclasses={sizeclasses}
            landcover={landcover}
            waterbodysizeclass={waterbodysizeclass}
            waterbodykm2={waterbodykm2}
            intermittent={intermittent}
            invasive={invasive}
            unranked={unranked}
          />
        ) : (
          <NoNetworkInfo
            barrierType={barrierType}
            unsnapped={unsnapped}
            excluded={excluded}
            onloop={onloop}
            diversion={diversion}
            nostructure={nostructure}
          />
        )}
      </Section>

      {flowstoocean && milestooutlet < 500 ? (
        <Section title="Diadromous species information">
          <DiadromousInfo
            barrierType={barrierType}
            milestooutlet={milestooutlet}
            totaldownstreamdams={totaldownstreamdams}
            totaldownstreamsmallbarriers={totaldownstreamsmallbarriers}
            totaldownstreamwaterfalls={totaldownstreamwaterfalls}
          />
        </Section>
      ) : null}

      <Section title="Species information for this subwatershed">
        <SpeciesInfo
          barrierType={barrierType}
          tespp={tespp}
          regionalsgcnspp={regionalsgcnspp}
          statesgcnspp={statesgcnspp}
          trout={trout}
          salmonidesu={salmonidesu}
        />
      </Section>

      <Section title="Feasibility & conservation benefit">
        {recon !== null && recon >= 0 ? (
          <Entry>{RECON[recon]}</Entry>
        ) : (
          <Entry>No feasibility information is available for this dam.</Entry>
        )}
      </Section>

      <Section title="Other information">
        <IDInfo sarpid={sarpid} nidid={nidid} source={source} link={link} />
      </Section>
    </Box>
  )
}

DamDetails.propTypes = {
  barrierType: PropTypes.string.isRequired,
  sarpid: PropTypes.string.isRequired,
  hasnetwork: PropTypes.number.isRequired,
  excluded: PropTypes.number,
  onloop: PropTypes.number,
  unsnapped: PropTypes.number,
  river: PropTypes.string,
  intermittent: PropTypes.number,
  HUC12: PropTypes.string,
  HUC8Name: PropTypes.string,
  HUC12Name: PropTypes.string,
  height: PropTypes.number,
  yearcompleted: PropTypes.number,
  nidid: PropTypes.string,
  source: PropTypes.string,
  link: PropTypes.string,
  estimated: PropTypes.number,
  construction: PropTypes.number,
  purpose: PropTypes.number,
  condition: PropTypes.number,
  passagefacility: PropTypes.number,
  tespp: PropTypes.number,
  statesgcnspp: PropTypes.number,
  regionalsgcnspp: PropTypes.number,
  trout: PropTypes.number,
  salmonidesu: PropTypes.string,
  recon: PropTypes.number,
  ownertype: PropTypes.number,
  barrierownertype: PropTypes.number,
  totalupstreammiles: PropTypes.number,
  perennialupstreammiles: PropTypes.number,
  alteredupstreammiles: PropTypes.number,
  unalteredupstreammiles: PropTypes.number,
  freedownstreammiles: PropTypes.number,
  freeperennialdownstreammiles: PropTypes.number,
  freealtereddownstreammiles: PropTypes.number,
  freeunaltereddownstreammiles: PropTypes.number,
  landcover: PropTypes.number,
  sizeclasses: PropTypes.number,
  diversion: PropTypes.number,
  nostructure: PropTypes.number,
  lowheaddam: PropTypes.number,
  streamorder: PropTypes.number,
  streamsizeclass: PropTypes.string,
  waterbodykm2: PropTypes.number,
  waterbodysizeclass: PropTypes.number,
  invasive: PropTypes.number,
  unranked: PropTypes.number,

  flowstoocean: PropTypes.number,
  milestooutlet: PropTypes.number,
  totaldownstreamdams: PropTypes.number,
  totaldownstreamsmallbarriers: PropTypes.number,
  totaldownstreamwaterfalls: PropTypes.number,
}

DamDetails.defaultProps = {
  HUC12: null,
  HUC8Name: null,
  HUC12Name: null,
  excluded: 0,
  onloop: 0,
  unsnapped: 0,
  river: null,
  intermittent: -1,
  nidid: null,
  source: null,
  link: null,
  estimated: 0,
  height: 0,
  yearcompleted: 0,
  construction: null,
  purpose: null,
  condition: null,
  passagefacility: null,
  tespp: 0,
  statesgcnspp: 0,
  regionalsgcnspp: 0,
  trout: 0,
  salmonidesu: null,
  recon: null,
  ownertype: null,
  barrierownertype: null,
  totalupstreammiles: 0,
  perennialupstreammiles: 0,
  alteredupstreammiles: 0,
  unalteredupstreammiles: 0,
  freedownstreammiles: 0,
  freeperennialdownstreammiles: 0,
  freealtereddownstreammiles: 0,
  freeunaltereddownstreammiles: 0,
  landcover: null,
  sizeclasses: null,
  diversion: 0,
  nostructure: 0,
  lowheaddam: null,
  streamorder: 0,
  streamsizeclass: null,
  waterbodykm2: -1,
  waterbodysizeclass: null,
  invasive: 0,
  unranked: 0,
  flowstoocean: 0,
  milestooutlet: 0,
  totaldownstreamdams: 0,
  totaldownstreamsmallbarriers: 0,
  totaldownstreamwaterfalls: 0,
}

export default DamDetails<|MERGE_RESOLUTION|>--- conflicted
+++ resolved
@@ -71,20 +71,6 @@
   freeunaltereddownstreammiles,
   landcover,
   sizeclasses,
-<<<<<<< HEAD
-}) => (
-  <Box
-    sx={{
-      mt: '-1rem',
-      mx: '-1rem',
-      fontSize: 1,
-    }}
-  >
-    <Section title="Location">
-      <Entry>
-        {estimated === 1 ? 'Estimated dam' : 'Dam'} at {formatNumber(lat, 5)},{' '}
-        {formatNumber(lon, 5)} (&deg;N, &deg;E)
-=======
   invasive,
   unranked,
   flowstoocean,
@@ -106,7 +92,6 @@
       }}
     >
       <Section title="Location">
->>>>>>> 94fc83e0
         {estimated === 1 ? (
           <Entry>
             <Flex sx={{ alignItems: 'flex-start' }}>
